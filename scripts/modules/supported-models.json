--- conflicted
+++ resolved
@@ -707,17 +707,177 @@
 				"input": 0,
 				"output": 0
 			},
-<<<<<<< HEAD
-			"allowed_roles": ["main", "fallback", "research"],
-			"max_tokens": 64000
-		}
-	],
-	"agentllm": [
+			"allowed_roles": ["main", "fallback"]
+		},
+		{
+			"id": "qwen3:14b",
+			"swe_score": 0,
+			"cost_per_1m_tokens": {
+				"input": 0,
+				"output": 0
+			},
+			"allowed_roles": ["main", "fallback"]
+		},
+		{
+			"id": "qwen3:32b",
+			"swe_score": 0,
+			"cost_per_1m_tokens": {
+				"input": 0,
+				"output": 0
+			},
+			"allowed_roles": ["main", "fallback"]
+		},
+		{
+			"id": "mistral-small3.1:latest",
+			"swe_score": 0,
+			"cost_per_1m_tokens": {
+				"input": 0,
+				"output": 0
+			},
+			"allowed_roles": ["main", "fallback"]
+		},
+		{
+			"id": "llama3.3:latest",
+			"swe_score": 0,
+			"cost_per_1m_tokens": {
+				"input": 0,
+				"output": 0
+			},
+			"allowed_roles": ["main", "fallback"]
+		},
+		{
+			"id": "phi4:latest",
+			"swe_score": 0,
+			"cost_per_1m_tokens": {
+				"input": 0,
+				"output": 0
+			},
+			"allowed_roles": ["main", "fallback"]
+		}
+	],
+	"azure": [
+		{
+			"id": "gpt-4o",
+			"swe_score": 0.332,
+			"cost_per_1m_tokens": {
+				"input": 2.5,
+				"output": 10.0
+			},
+			"allowed_roles": ["main", "fallback"],
+			"max_tokens": 16384
+		},
+		{
+			"id": "gpt-4o-mini",
+			"swe_score": 0.3,
+			"cost_per_1m_tokens": {
+				"input": 0.15,
+				"output": 0.6
+			},
+			"allowed_roles": ["main", "fallback"],
+			"max_tokens": 16384
+		},
+		{
+			"id": "gpt-4-1",
+			"swe_score": 0,
+			"cost_per_1m_tokens": {
+				"input": 2.0,
+				"output": 10.0
+			},
+			"allowed_roles": ["main", "fallback"],
+			"max_tokens": 16384
+		}
+	],
+	"bedrock": [
+		{
+			"id": "us.anthropic.claude-3-haiku-20240307-v1:0",
+			"swe_score": 0.4,
+			"cost_per_1m_tokens": {
+				"input": 0.25,
+				"output": 1.25
+			},
+			"allowed_roles": ["main", "fallback"]
+		},
+		{
+			"id": "us.anthropic.claude-3-opus-20240229-v1:0",
+			"swe_score": 0.725,
+			"cost_per_1m_tokens": {
+				"input": 15,
+				"output": 75
+			},
+			"allowed_roles": ["main", "fallback", "research"]
+		},
+		{
+			"id": "us.anthropic.claude-3-5-sonnet-20240620-v1:0",
+			"swe_score": 0.49,
+			"cost_per_1m_tokens": {
+				"input": 3,
+				"output": 15
+			},
+			"allowed_roles": ["main", "fallback", "research"]
+		},
+		{
+			"id": "us.anthropic.claude-3-5-sonnet-20241022-v2:0",
+			"swe_score": 0.49,
+			"cost_per_1m_tokens": {
+				"input": 3,
+				"output": 15
+			},
+			"allowed_roles": ["main", "fallback", "research"]
+		},
+		{
+			"id": "us.anthropic.claude-3-7-sonnet-20250219-v1:0",
+			"swe_score": 0.623,
+			"cost_per_1m_tokens": {
+				"input": 3,
+				"output": 15
+			},
+			"allowed_roles": ["main", "fallback", "research"],
+			"max_tokens": 65536
+		},
+		{
+			"id": "us.anthropic.claude-3-5-haiku-20241022-v1:0",
+			"swe_score": 0.4,
+			"cost_per_1m_tokens": {
+				"input": 0.8,
+				"output": 4
+			},
+			"allowed_roles": ["main", "fallback"]
+		},
+		{
+			"id": "us.anthropic.claude-opus-4-20250514-v1:0",
+			"swe_score": 0.725,
+			"cost_per_1m_tokens": {
+				"input": 15,
+				"output": 75
+			},
+			"allowed_roles": ["main", "fallback", "research"]
+		},
+		{
+			"id": "us.anthropic.claude-sonnet-4-20250514-v1:0",
+			"swe_score": 0.727,
+			"cost_per_1m_tokens": {
+				"input": 3,
+				"output": 15
+			},
+			"allowed_roles": ["main", "fallback", "research"]
+		},
+		{
+			"id": "us.deepseek.r1-v1:0",
+			"swe_score": 0,
+			"cost_per_1m_tokens": {
+				"input": 1.35,
+				"output": 5.4
+			},
+			"allowed_roles": ["research"],
+			"max_tokens": 65536
+		}
+	],
+  "agentllm": [
 		{
 			"id": "agent-delegated-model",
 			"name": "Agent-Managed Model",
 			"swe_score": 0,
-			"description": "LLM calls are delegated to an external agent. The specific model used is configured within the agent.",
+			"description": "LLM calls are delegated to MCP Client. The specific model used is configured within the client.",
 			"type": "text",
 			"context_window": null,
 			"cost_per_1m_tokens": { "input": 0, "output": 0 },
@@ -727,173 +887,5 @@
 			"supports_image_input": true,
 			"notes": "Context window, actual costs, and specific capabilities are determined by the agent's configuration."
 		}
-	],
-	"gemini-cli": [
-=======
-			"allowed_roles": ["main", "fallback"]
-		},
->>>>>>> 3e61d262
-		{
-			"id": "qwen3:14b",
-			"swe_score": 0,
-			"cost_per_1m_tokens": {
-				"input": 0,
-				"output": 0
-			},
-			"allowed_roles": ["main", "fallback"]
-		},
-		{
-			"id": "qwen3:32b",
-			"swe_score": 0,
-			"cost_per_1m_tokens": {
-				"input": 0,
-				"output": 0
-			},
-			"allowed_roles": ["main", "fallback"]
-		},
-		{
-			"id": "mistral-small3.1:latest",
-			"swe_score": 0,
-			"cost_per_1m_tokens": {
-				"input": 0,
-				"output": 0
-			},
-			"allowed_roles": ["main", "fallback"]
-		},
-		{
-			"id": "llama3.3:latest",
-			"swe_score": 0,
-			"cost_per_1m_tokens": {
-				"input": 0,
-				"output": 0
-			},
-			"allowed_roles": ["main", "fallback"]
-		},
-		{
-			"id": "phi4:latest",
-			"swe_score": 0,
-			"cost_per_1m_tokens": {
-				"input": 0,
-				"output": 0
-			},
-			"allowed_roles": ["main", "fallback"]
-		}
-	],
-	"azure": [
-		{
-			"id": "gpt-4o",
-			"swe_score": 0.332,
-			"cost_per_1m_tokens": {
-				"input": 2.5,
-				"output": 10.0
-			},
-			"allowed_roles": ["main", "fallback"],
-			"max_tokens": 16384
-		},
-		{
-			"id": "gpt-4o-mini",
-			"swe_score": 0.3,
-			"cost_per_1m_tokens": {
-				"input": 0.15,
-				"output": 0.6
-			},
-			"allowed_roles": ["main", "fallback"],
-			"max_tokens": 16384
-		},
-		{
-			"id": "gpt-4-1",
-			"swe_score": 0,
-			"cost_per_1m_tokens": {
-				"input": 2.0,
-				"output": 10.0
-			},
-			"allowed_roles": ["main", "fallback"],
-			"max_tokens": 16384
-		}
-	],
-	"bedrock": [
-		{
-			"id": "us.anthropic.claude-3-haiku-20240307-v1:0",
-			"swe_score": 0.4,
-			"cost_per_1m_tokens": {
-				"input": 0.25,
-				"output": 1.25
-			},
-			"allowed_roles": ["main", "fallback"]
-		},
-		{
-			"id": "us.anthropic.claude-3-opus-20240229-v1:0",
-			"swe_score": 0.725,
-			"cost_per_1m_tokens": {
-				"input": 15,
-				"output": 75
-			},
-			"allowed_roles": ["main", "fallback", "research"]
-		},
-		{
-			"id": "us.anthropic.claude-3-5-sonnet-20240620-v1:0",
-			"swe_score": 0.49,
-			"cost_per_1m_tokens": {
-				"input": 3,
-				"output": 15
-			},
-			"allowed_roles": ["main", "fallback", "research"]
-		},
-		{
-			"id": "us.anthropic.claude-3-5-sonnet-20241022-v2:0",
-			"swe_score": 0.49,
-			"cost_per_1m_tokens": {
-				"input": 3,
-				"output": 15
-			},
-			"allowed_roles": ["main", "fallback", "research"]
-		},
-		{
-			"id": "us.anthropic.claude-3-7-sonnet-20250219-v1:0",
-			"swe_score": 0.623,
-			"cost_per_1m_tokens": {
-				"input": 3,
-				"output": 15
-			},
-			"allowed_roles": ["main", "fallback", "research"],
-			"max_tokens": 65536
-		},
-		{
-			"id": "us.anthropic.claude-3-5-haiku-20241022-v1:0",
-			"swe_score": 0.4,
-			"cost_per_1m_tokens": {
-				"input": 0.8,
-				"output": 4
-			},
-			"allowed_roles": ["main", "fallback"]
-		},
-		{
-			"id": "us.anthropic.claude-opus-4-20250514-v1:0",
-			"swe_score": 0.725,
-			"cost_per_1m_tokens": {
-				"input": 15,
-				"output": 75
-			},
-			"allowed_roles": ["main", "fallback", "research"]
-		},
-		{
-			"id": "us.anthropic.claude-sonnet-4-20250514-v1:0",
-			"swe_score": 0.727,
-			"cost_per_1m_tokens": {
-				"input": 3,
-				"output": 15
-			},
-			"allowed_roles": ["main", "fallback", "research"]
-		},
-		{
-			"id": "us.deepseek.r1-v1:0",
-			"swe_score": 0,
-			"cost_per_1m_tokens": {
-				"input": 1.35,
-				"output": 5.4
-			},
-			"allowed_roles": ["research"],
-			"max_tokens": 65536
-		}
 	]
 }