--- conflicted
+++ resolved
@@ -292,14 +292,11 @@
 			value: '__CUSTOM_BEDROCK__'
 		};
 
-<<<<<<< HEAD
 		const customRequestyOption = {
 			name: '* Custom Requesty model',
 			value: '__CUSTOM_REQUESTY__'
 		};
 
-=======
->>>>>>> 669b744c
 		let choices = [];
 		let defaultIndex = 0; // Default to 'Cancel'
 
@@ -346,13 +343,8 @@
 		commonPrefix.push(cancelOption);
 		commonPrefix.push(customOpenRouterOption);
 		commonPrefix.push(customOllamaOption);
-<<<<<<< HEAD
-		commonPrefix.push(customXAIOption);
 		commonPrefix.push(customBedrockOption);
 		commonPrefix.push(customRequestyOption);
-=======
-		commonPrefix.push(customBedrockOption);
->>>>>>> 669b744c
 
 		let prefixLength = commonPrefix.length; // Initial prefix length
 
@@ -559,7 +551,6 @@
 					`Custom Bedrock model "${modelIdToSet}" will be used. No validation performed.`
 				)
 			);
-<<<<<<< HEAD
 		} else if (selectedValue === '__CUSTOM_REQUESTY__') {
 			isCustomSelection = true;
 			const { customId } = await inquirer.prompt([
@@ -590,8 +581,6 @@
 				setupSuccess = false;
 				return true; // Continue setup, but mark as failed
 			}
-=======
->>>>>>> 669b744c
 		} else if (
 			selectedValue &&
 			typeof selectedValue === 'object' &&
@@ -2424,18 +2413,11 @@
 			'--ollama',
 			'Allow setting a custom Ollama model ID (use with --set-*) '
 		)
-<<<<<<< HEAD
-		.option('--xai', 'Allow setting a custom XAI model ID (use with --set-*) ')
-=======
->>>>>>> 669b744c
 		.option(
 			'--bedrock',
 			'Allow setting a custom Bedrock model ID (use with --set-*) '
 		)
-<<<<<<< HEAD
 		.option('--requesty', 'Allow setting a custom Requesty model ID (use with --set-*) ')
-=======
->>>>>>> 669b744c
 		.addHelpText(
 			'after',
 			`
@@ -2445,36 +2427,22 @@
   $ task-master models --set-research sonar-pro       # Set research model
   $ task-master models --set-fallback claude-3-5-sonnet-20241022 # Set fallback
   $ task-master models --set-main my-custom-model --ollama  # Set custom Ollama model for main role
-<<<<<<< HEAD
-  $ task-master models --set-main custom-model --xai  # Set custom XAI model for main role
-=======
->>>>>>> 669b744c
   $ task-master models --set-main anthropic.claude-3-sonnet-20240229-v1:0 --bedrock # Set custom Bedrock model for main role
   $ task-master models --set-main some/other-model --openrouter # Set custom OpenRouter model for main role
   $ task-master models --set-main requesty-model --requesty # Set custom Requesty model for main role
   $ task-master models --setup                            # Run interactive setup`
 		)
 		.action(async (options) => {
-<<<<<<< HEAD
-			const projectRoot = findProjectRoot(); // Find project root for context
-
-=======
 			const projectRoot = findProjectRoot();
 			if (!projectRoot) {
 				console.error(chalk.red('Error: Could not find project root.'));
 				process.exit(1);
 			}
->>>>>>> 669b744c
 			// Validate flags: cannot use multiple provider flags simultaneously
 			const providerFlags = [
 				options.openrouter,
 				options.ollama,
-<<<<<<< HEAD
-				options.bedrock,
-				options.requesty
-=======
 				options.bedrock
->>>>>>> 669b744c
 			].filter(Boolean).length;
 			if (providerFlags > 1) {
 				console.error(
@@ -2521,11 +2489,7 @@
 								? 'ollama'
 								: options.bedrock
 									? 'bedrock'
-<<<<<<< HEAD
-										: undefined
-=======
 									: undefined
->>>>>>> 669b744c
 					});
 					if (result.success) {
 						console.log(chalk.green(`✅ ${result.data.message}`));
@@ -2547,11 +2511,7 @@
 								? 'ollama'
 								: options.bedrock
 									? 'bedrock'
-<<<<<<< HEAD
-										: undefined
-=======
 									: undefined
->>>>>>> 669b744c
 					});
 					if (result.success) {
 						console.log(chalk.green(`✅ ${result.data.message}`));
@@ -2575,11 +2535,7 @@
 								? 'ollama'
 								: options.bedrock
 									? 'bedrock'
-<<<<<<< HEAD
-										: undefined
-=======
 									: undefined
->>>>>>> 669b744c
 					});
 					if (result.success) {
 						console.log(chalk.green(`✅ ${result.data.message}`));
