--- conflicted
+++ resolved
@@ -476,11 +476,8 @@
 		azure: 'AZURE_OPENAI_API_KEY',
 		openrouter: 'OPENROUTER_API_KEY',
 		xai: 'XAI_API_KEY',
-<<<<<<< HEAD
-		requesty: 'REQUESTY_API_KEY'
-=======
+		requesty: 'REQUESTY_API_KEY',
 		vertex: 'GOOGLE_API_KEY' // Vertex uses the same key as Google
->>>>>>> 669b744c
 		// Add other providers as needed
 	};
 
@@ -572,15 +569,13 @@
 				apiKeyToCheck = mcpEnv.AZURE_OPENAI_API_KEY;
 				placeholderValue = 'YOUR_AZURE_OPENAI_API_KEY_HERE';
 				break;
-<<<<<<< HEAD
 			case 'requesty':
 				apiKeyToCheck = mcpEnv.REQUESTY_API_KEY;
 				placeholderValue = 'YOUR_REQUESTY_API_KEY_HERE';
-=======
+				break;
 			case 'vertex':
 				apiKeyToCheck = mcpEnv.GOOGLE_API_KEY; // Vertex uses Google API key
 				placeholderValue = 'YOUR_GOOGLE_API_KEY_HERE';
->>>>>>> 669b744c
 				break;
 			default:
 				return false; // Unknown provider
