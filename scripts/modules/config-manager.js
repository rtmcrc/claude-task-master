--- conflicted
+++ resolved
@@ -592,13 +592,9 @@
 	const providersWithoutApiKeys = [
 		CUSTOM_PROVIDERS.OLLAMA,
 		CUSTOM_PROVIDERS.BEDROCK,
-<<<<<<< HEAD
-		CUSTOM_PROVIDERS.GEMINI_CLI,
-		CUSTOM_PROVIDERS.AGENTLLM
-=======
+		CUSTOM_PROVIDERS.AGENTLLM,
 		CUSTOM_PROVIDERS.MCP,
 		CUSTOM_PROVIDERS.GEMINI_CLI
->>>>>>> 3e61d262
 	];
 
 	if (providersWithoutApiKeys.includes(providerName?.toLowerCase())) {
@@ -900,11 +896,8 @@
 	CUSTOM_PROVIDERS.OLLAMA,
 	CUSTOM_PROVIDERS.BEDROCK,
 	CUSTOM_PROVIDERS.GEMINI_CLI,
-<<<<<<< HEAD
-	CUSTOM_PROVIDERS.AGENTLLM
-=======
+	CUSTOM_PROVIDERS.AGENTLLM,
 	CUSTOM_PROVIDERS.MCP
->>>>>>> 3e61d262
 ];
 
 export {
