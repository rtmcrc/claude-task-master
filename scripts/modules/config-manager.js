import fs from 'fs';
import path from 'path';
import chalk from 'chalk';
import { z } from 'zod';
import { fileURLToPath } from 'url';
import { log, findProjectRoot, resolveEnvVariable, isEmpty } from './utils.js';
import { LEGACY_CONFIG_FILE } from '../../src/constants/paths.js';
import { findConfigPath } from '../../src/utils/path-utils.js';
import {
	VALIDATED_PROVIDERS,
	CUSTOM_PROVIDERS,
	CUSTOM_PROVIDERS_ARRAY,
	ALL_PROVIDERS
} from '../../src/constants/providers.js';
import { AI_COMMAND_NAMES } from '../../src/constants/commands.js';

// Calculate __dirname in ESM
const __filename = fileURLToPath(import.meta.url);
const __dirname = path.dirname(__filename);

// Load supported models from JSON file using the calculated __dirname
let MODEL_MAP;
try {
	const supportedModelsRaw = fs.readFileSync(
		path.join(__dirname, 'supported-models.json'),
		'utf-8'
	);
	MODEL_MAP = JSON.parse(supportedModelsRaw);
} catch (error) {
	console.error(
		chalk.red(
			'FATAL ERROR: Could not load supported-models.json. Please ensure the file exists and is valid JSON.'
		),
		error
	);
	MODEL_MAP = {}; // Default to empty map on error to avoid crashing, though functionality will be limited
	process.exit(1); // Exit if models can't be loaded
}

// Default configuration values (used if config file is missing or incomplete)
const DEFAULTS = {
	models: {
		main: {
			provider: 'anthropic',
			modelId: 'claude-3-7-sonnet-20250219',
			maxTokens: 64000,
			temperature: 0.2
		},
		research: {
			provider: 'perplexity',
			modelId: 'sonar-pro',
			maxTokens: 8700,
			temperature: 0.1
		},
		fallback: {
			// No default fallback provider/model initially
			provider: 'anthropic',
			modelId: 'claude-3-5-sonnet',
			maxTokens: 8192, // Default parameters if fallback IS configured
			temperature: 0.2
		}
	},
	global: {
		logLevel: 'info',
		debug: false,
		defaultNumTasks: 10,
		defaultSubtasks: 5,
		defaultPriority: 'medium',
		projectName: 'Task Master',
		ollamaBaseURL: 'http://localhost:11434/api',
		bedrockBaseURL: 'https://bedrock.us-east-1.amazonaws.com',
		responseLanguage: 'English'
	},
	claudeCode: {}
};

// --- Internal Config Loading ---
let loadedConfig = null;
let loadedConfigRoot = null; // Track which root loaded the config

// Custom Error for configuration issues
class ConfigurationError extends Error {
	constructor(message) {
		super(message);
		this.name = 'ConfigurationError';
	}
}

function _loadAndValidateConfig(explicitRoot = null) {
	const defaults = DEFAULTS; // Use the defined defaults
	let rootToUse = explicitRoot;
	let configSource = explicitRoot
		? `explicit root (${explicitRoot})`
		: 'defaults (no root provided yet)';

	// ---> If no explicit root, TRY to find it <---
	if (!rootToUse) {
		rootToUse = findProjectRoot();
		if (rootToUse) {
			configSource = `found root (${rootToUse})`;
		} else {
			// No root found, return defaults immediately
			return defaults;
		}
	}
	// ---> End find project root logic <---

	// --- Find configuration file using centralized path utility ---
	const configPath = findConfigPath(null, { projectRoot: rootToUse });
	let config = { ...defaults }; // Start with a deep copy of defaults
	let configExists = false;

	if (configPath) {
		configExists = true;
		const isLegacy = configPath.endsWith(LEGACY_CONFIG_FILE);

		try {
			const rawData = fs.readFileSync(configPath, 'utf-8');
			const parsedConfig = JSON.parse(rawData);

			// Deep merge parsed config onto defaults
			config = {
				models: {
					main: { ...defaults.models.main, ...parsedConfig?.models?.main },
					research: {
						...defaults.models.research,
						...parsedConfig?.models?.research
					},
					fallback:
						parsedConfig?.models?.fallback?.provider &&
						parsedConfig?.models?.fallback?.modelId
							? { ...defaults.models.fallback, ...parsedConfig.models.fallback }
							: { ...defaults.models.fallback }
				},
				global: { ...defaults.global, ...parsedConfig?.global },
				claudeCode: { ...defaults.claudeCode, ...parsedConfig?.claudeCode }
			};
			configSource = `file (${configPath})`; // Update source info

			// Issue deprecation warning if using legacy config file
			if (isLegacy) {
				console.warn(
					chalk.yellow(
						`⚠️  DEPRECATION WARNING: Found configuration in legacy location '${configPath}'. Please migrate to .taskmaster/config.json. Run 'task-master migrate' to automatically migrate your project.`
					)
				);
			}

			// --- Validation (Warn if file content is invalid) ---
			// Use log.warn for consistency
			if (!validateProvider(config.models.main.provider)) {
				console.warn(
					chalk.yellow(
						`Warning: Invalid main provider "${config.models.main.provider}" in ${configPath}. Falling back to default.`
					)
				);
				config.models.main = { ...defaults.models.main };
			}
			if (!validateProvider(config.models.research.provider)) {
				console.warn(
					chalk.yellow(
						`Warning: Invalid research provider "${config.models.research.provider}" in ${configPath}. Falling back to default.`
					)
				);
				config.models.research = { ...defaults.models.research };
			}
			if (
				config.models.fallback?.provider &&
				!validateProvider(config.models.fallback.provider)
			) {
				console.warn(
					chalk.yellow(
						`Warning: Invalid fallback provider "${config.models.fallback.provider}" in ${configPath}. Fallback model configuration will be ignored.`
					)
				);
				config.models.fallback.provider = undefined;
				config.models.fallback.modelId = undefined;
			}
			if (config.claudeCode && !isEmpty(config.claudeCode)) {
				config.claudeCode = validateClaudeCodeSettings(config.claudeCode);
			}
		} catch (error) {
			// Use console.error for actual errors during parsing
			console.error(
				chalk.red(
					`Error reading or parsing ${configPath}: ${error.message}. Using default configuration.`
				)
			);
			config = { ...defaults }; // Reset to defaults on parse error
			configSource = `defaults (parse error at ${configPath})`;
		}
	} else {
		// Config file doesn't exist at the determined rootToUse.
		if (explicitRoot) {
			// Only warn if an explicit root was *expected*.
			console.warn(
				chalk.yellow(
					`Warning: Configuration file not found at provided project root (${explicitRoot}). Using default configuration. Run 'task-master models --setup' to configure.`
				)
			);
		} else {
			console.warn(
				chalk.yellow(
					`Warning: Configuration file not found at derived root (${rootToUse}). Using defaults.`
				)
			);
		}
		// Keep config as defaults
		config = { ...defaults };
		configSource = `defaults (no config file found at ${rootToUse})`;
	}

	return config;
}

/**
 * Gets the current configuration, loading it if necessary.
 * Handles MCP initialization context gracefully.
 * @param {string|null} explicitRoot - Optional explicit path to the project root.
 * @param {boolean} forceReload - Force reloading the config file.
 * @returns {object} The loaded configuration object.
 */
function getConfig(explicitRoot = null, forceReload = false) {
	// Determine if a reload is necessary
	const needsLoad =
		!loadedConfig ||
		forceReload ||
		(explicitRoot && explicitRoot !== loadedConfigRoot);

	if (needsLoad) {
		const newConfig = _loadAndValidateConfig(explicitRoot); // _load handles null explicitRoot

		// Only update the global cache if loading was forced or if an explicit root
		// was provided (meaning we attempted to load a specific project's config).
		// We avoid caching the initial default load triggered without an explicitRoot.
		if (forceReload || explicitRoot) {
			loadedConfig = newConfig;
			loadedConfigRoot = explicitRoot; // Store the root used for this loaded config
		}
		return newConfig; // Return the newly loaded/default config
	}

	// If no load was needed, return the cached config
	return loadedConfig;
}

/**
 * Validates if a provider name is supported.
 * Custom providers (azure, vertex, bedrock, openrouter, ollama) are always allowed.
 * Validated providers must exist in the MODEL_MAP from supported-models.json.
 * @param {string} providerName The name of the provider.
 * @returns {boolean} True if the provider is valid, false otherwise.
 */
function validateProvider(providerName) {
	// Custom providers are always allowed
	if (CUSTOM_PROVIDERS_ARRAY.includes(providerName)) {
		return true;
	}

	// Validated providers must exist in MODEL_MAP
	if (VALIDATED_PROVIDERS.includes(providerName)) {
		return !!(MODEL_MAP && MODEL_MAP[providerName]);
	}

	// Unknown providers are not allowed
	return false;
}

/**
 * Optional: Validates if a modelId is known for a given provider based on MODEL_MAP.
 * This is a non-strict validation; an unknown model might still be valid.
 * @param {string} providerName The name of the provider.
 * @param {string} modelId The model ID.
 * @returns {boolean} True if the modelId is in the map for the provider, false otherwise.
 */
function validateProviderModelCombination(providerName, modelId) {
	// If provider isn't even in our map, we can't validate the model
	if (!MODEL_MAP[providerName]) {
		return true; // Allow unknown providers or those without specific model lists
	}
	// If the provider is known, check if the model is in its list OR if the list is empty (meaning accept any)
	return (
		MODEL_MAP[providerName].length === 0 ||
		// Use .some() to check the 'id' property of objects in the array
		MODEL_MAP[providerName].some((modelObj) => modelObj.id === modelId)
	);
}

/**
 * Validates Claude Code AI provider custom settings
 * @param {object} settings The settings to validate
 * @returns {object} The validated settings
 */
function validateClaudeCodeSettings(settings) {
	// Define the base settings schema without commandSpecific first
	const BaseSettingsSchema = z.object({
		maxTurns: z.number().int().positive().optional(),
		customSystemPrompt: z.string().optional(),
		appendSystemPrompt: z.string().optional(),
		permissionMode: z
			.enum(['default', 'acceptEdits', 'plan', 'bypassPermissions'])
			.optional(),
		allowedTools: z.array(z.string()).optional(),
		disallowedTools: z.array(z.string()).optional(),
		mcpServers: z
			.record(
				z.string(),
				z.object({
					type: z.enum(['stdio', 'sse']).optional(),
					command: z.string(),
					args: z.array(z.string()).optional(),
					env: z.record(z.string()).optional(),
					url: z.string().url().optional(),
					headers: z.record(z.string()).optional()
				})
			)
			.optional()
	});

	// Define CommandSpecificSchema using the base schema
	const CommandSpecificSchema = z.record(
		z.enum(AI_COMMAND_NAMES),
		BaseSettingsSchema
	);

	// Define the full settings schema with commandSpecific
	const SettingsSchema = BaseSettingsSchema.extend({
		commandSpecific: CommandSpecificSchema.optional()
	});

	let validatedSettings = {};

	try {
		validatedSettings = SettingsSchema.parse(settings);
	} catch (error) {
		console.warn(
			chalk.yellow(
				`Warning: Invalid Claude Code settings in config: ${error.message}. Falling back to default.`
			)
		);

		validatedSettings = {};
	}

	return validatedSettings;
}

// --- Claude Code Settings Getters ---

function getClaudeCodeSettings(explicitRoot = null, forceReload = false) {
	const config = getConfig(explicitRoot, forceReload);
	// Ensure Claude Code defaults are applied if Claude Code section is missing
	return { ...DEFAULTS.claudeCode, ...(config?.claudeCode || {}) };
}

function getClaudeCodeSettingsForCommand(
	commandName,
	explicitRoot = null,
	forceReload = false
) {
	const settings = getClaudeCodeSettings(explicitRoot, forceReload);
	const commandSpecific = settings?.commandSpecific || {};
	return { ...settings, ...commandSpecific[commandName] };
}

// --- Role-Specific Getters ---

function getModelConfigForRole(role, explicitRoot = null) {
	const config = getConfig(explicitRoot);
	const roleConfig = config?.models?.[role];
	if (!roleConfig) {
		log(
			'warn',
			`No model configuration found for role: ${role}. Returning default.`
		);
		return DEFAULTS.models[role] || {};
	}
	return roleConfig;
}

function getMainProvider(explicitRoot = null) {
	return getModelConfigForRole('main', explicitRoot).provider;
}

function getMainModelId(explicitRoot = null) {
	return getModelConfigForRole('main', explicitRoot).modelId;
}

function getMainMaxTokens(explicitRoot = null) {
	// Directly return value from config (which includes defaults)
	return getModelConfigForRole('main', explicitRoot).maxTokens;
}

function getMainTemperature(explicitRoot = null) {
	// Directly return value from config
	return getModelConfigForRole('main', explicitRoot).temperature;
}

function getResearchProvider(explicitRoot = null) {
	return getModelConfigForRole('research', explicitRoot).provider;
}

function getResearchModelId(explicitRoot = null) {
	return getModelConfigForRole('research', explicitRoot).modelId;
}

function getResearchMaxTokens(explicitRoot = null) {
	// Directly return value from config
	return getModelConfigForRole('research', explicitRoot).maxTokens;
}

function getResearchTemperature(explicitRoot = null) {
	// Directly return value from config
	return getModelConfigForRole('research', explicitRoot).temperature;
}

function getFallbackProvider(explicitRoot = null) {
	// Directly return value from config (will be undefined if not set)
	return getModelConfigForRole('fallback', explicitRoot).provider;
}

function getFallbackModelId(explicitRoot = null) {
	// Directly return value from config
	return getModelConfigForRole('fallback', explicitRoot).modelId;
}

function getFallbackMaxTokens(explicitRoot = null) {
	// Directly return value from config
	return getModelConfigForRole('fallback', explicitRoot).maxTokens;
}

function getFallbackTemperature(explicitRoot = null) {
	// Directly return value from config
	return getModelConfigForRole('fallback', explicitRoot).temperature;
}

// --- Global Settings Getters ---

function getGlobalConfig(explicitRoot = null) {
	const config = getConfig(explicitRoot);
	// Ensure global defaults are applied if global section is missing
	return { ...DEFAULTS.global, ...(config?.global || {}) };
}

function getLogLevel(explicitRoot = null) {
	// Directly return value from config
	return getGlobalConfig(explicitRoot).logLevel.toLowerCase();
}

function getDebugFlag(explicitRoot = null) {
	// Directly return value from config, ensure boolean
	return getGlobalConfig(explicitRoot).debug === true;
}

function getDefaultSubtasks(explicitRoot = null) {
	// Directly return value from config, ensure integer
	const val = getGlobalConfig(explicitRoot).defaultSubtasks;
	const parsedVal = parseInt(val, 10);
	return Number.isNaN(parsedVal) ? DEFAULTS.global.defaultSubtasks : parsedVal;
}

function getDefaultNumTasks(explicitRoot = null) {
	const val = getGlobalConfig(explicitRoot).defaultNumTasks;
	const parsedVal = parseInt(val, 10);
	return Number.isNaN(parsedVal) ? DEFAULTS.global.defaultNumTasks : parsedVal;
}

function getDefaultPriority(explicitRoot = null) {
	// Directly return value from config
	return getGlobalConfig(explicitRoot).defaultPriority;
}

function getProjectName(explicitRoot = null) {
	// Directly return value from config
	return getGlobalConfig(explicitRoot).projectName;
}

function getOllamaBaseURL(explicitRoot = null) {
	// Directly return value from config
	return getGlobalConfig(explicitRoot).ollamaBaseURL;
}

function getAzureBaseURL(explicitRoot = null) {
	// Directly return value from config
	return getGlobalConfig(explicitRoot).azureBaseURL;
}

function getBedrockBaseURL(explicitRoot = null) {
	// Directly return value from config
	return getGlobalConfig(explicitRoot).bedrockBaseURL;
}

/**
 * Gets the Google Cloud project ID for Vertex AI from configuration
 * @param {string|null} explicitRoot - Optional explicit path to the project root.
 * @returns {string|null} The project ID or null if not configured
 */
function getVertexProjectId(explicitRoot = null) {
	// Return value from config
	return getGlobalConfig(explicitRoot).vertexProjectId;
}

/**
 * Gets the Google Cloud location for Vertex AI from configuration
 * @param {string|null} explicitRoot - Optional explicit path to the project root.
 * @returns {string} The location or default value of "us-central1"
 */
function getVertexLocation(explicitRoot = null) {
	// Return value from config or default
	return getGlobalConfig(explicitRoot).vertexLocation || 'us-central1';
}

function getResponseLanguage(explicitRoot = null) {
	// Directly return value from config
	return getGlobalConfig(explicitRoot).responseLanguage;
}

/**
 * Gets model parameters (maxTokens, temperature) for a specific role,
 * considering model-specific overrides from supported-models.json.
 * @param {string} role - The role ('main', 'research', 'fallback').
 * @param {string|null} explicitRoot - Optional explicit path to the project root.
 * @returns {{maxTokens: number, temperature: number}}
 */
function getParametersForRole(role, explicitRoot = null) {
	const roleConfig = getModelConfigForRole(role, explicitRoot);
	const roleMaxTokens = roleConfig.maxTokens;
	const roleTemperature = roleConfig.temperature;
	const modelId = roleConfig.modelId;
	const providerName = roleConfig.provider;

	let effectiveMaxTokens = roleMaxTokens; // Start with the role's default

	try {
		// Find the model definition in MODEL_MAP
		const providerModels = MODEL_MAP[providerName];
		if (providerModels && Array.isArray(providerModels)) {
			const modelDefinition = providerModels.find((m) => m.id === modelId);

			// Check if a model-specific max_tokens is defined and valid
			if (
				modelDefinition &&
				typeof modelDefinition.max_tokens === 'number' &&
				modelDefinition.max_tokens > 0
			) {
				const modelSpecificMaxTokens = modelDefinition.max_tokens;
				// Use the minimum of the role default and the model specific limit
				effectiveMaxTokens = Math.min(roleMaxTokens, modelSpecificMaxTokens);
				log(
					'debug',
					`Applying model-specific max_tokens (${modelSpecificMaxTokens}) for ${modelId}. Effective limit: ${effectiveMaxTokens}`
				);
			} else {
				log(
					'debug',
					`No valid model-specific max_tokens override found for ${modelId}. Using role default: ${roleMaxTokens}`
				);
			}
		} else {
			log(
				'debug',
				`No model definitions found for provider ${providerName} in MODEL_MAP. Using role default maxTokens: ${roleMaxTokens}`
			);
		}
	} catch (lookupError) {
		log(
			'warn',
			`Error looking up model-specific max_tokens for ${modelId}: ${lookupError.message}. Using role default: ${roleMaxTokens}`
		);
		// Fallback to role default on error
		effectiveMaxTokens = roleMaxTokens;
	}

	return {
		maxTokens: effectiveMaxTokens,
		temperature: roleTemperature
	};
}

/**
 * Checks if the API key for a given provider is set in the environment.
 * Checks process.env first, then session.env if session is provided, then .env file if projectRoot provided.
 * @param {string} providerName - The name of the provider (e.g., 'openai', 'anthropic').
 * @param {object|null} [session=null] - The MCP session object (optional).
 * @param {string|null} [projectRoot=null] - The project root directory (optional, for .env file check).
 * @returns {boolean} True if the API key is set, false otherwise.
 */
function isApiKeySet(providerName, session = null, projectRoot = null) {
	// Define the expected environment variable name for each provider

	// Providers that don't require API keys for authentication
	const providersWithoutApiKeys = [
		CUSTOM_PROVIDERS.OLLAMA,
		CUSTOM_PROVIDERS.BEDROCK,
		CUSTOM_PROVIDERS.GEMINI_CLI
	];

	if (providersWithoutApiKeys.includes(providerName?.toLowerCase())) {
		return true; // Indicate key status is effectively "OK"
	}

	// Claude Code doesn't require an API key
	if (providerName?.toLowerCase() === 'claude-code') {
		return true; // No API key needed
	}

	const keyMap = {
		openai: 'OPENAI_API_KEY',
		anthropic: 'ANTHROPIC_API_KEY',
		google: 'GOOGLE_API_KEY',
		perplexity: 'PERPLEXITY_API_KEY',
		mistral: 'MISTRAL_API_KEY',
		azure: 'AZURE_OPENAI_API_KEY',
		openrouter: 'OPENROUTER_API_KEY',
		xai: 'XAI_API_KEY',
<<<<<<< HEAD
		vertex: 'GOOGLE_API_KEY', // Vertex uses the same key as Google
		'claude-code': 'CLAUDE_CODE_API_KEY', // Not actually used, but included for consistency
		bedrock: 'AWS_ACCESS_KEY_ID', // Bedrock uses AWS credentials
		requesty: 'REQUESTY_API_KEY'
=======
		requesty: 'REQUESTY_API_KEY',
		vertex: 'GOOGLE_API_KEY' // Vertex uses the same key as Google
>>>>>>> fc92cf3b
		// Add other providers as needed
	};

	const providerKey = providerName?.toLowerCase();
	if (!providerKey || !keyMap[providerKey]) {
		log('warn', `Unknown provider name: ${providerName} in isApiKeySet check.`);
		return false;
	}

	const envVarName = keyMap[providerKey];
	const apiKeyValue = resolveEnvVariable(envVarName, session, projectRoot);

	// Check if the key exists, is not empty, and is not a placeholder
	return (
		apiKeyValue &&
		apiKeyValue.trim() !== '' &&
		!/YOUR_.*_API_KEY_HERE/.test(apiKeyValue) && // General placeholder check
		!apiKeyValue.includes('KEY_HERE')
	); // Another common placeholder pattern
}

/**
 * Checks the API key status within .cursor/mcp.json for a given provider.
 * Reads the mcp.json file, finds the taskmaster-ai server config, and checks the relevant env var.
 * @param {string} providerName The name of the provider.
 * @param {string|null} projectRoot - Optional explicit path to the project root.
 * @returns {boolean} True if the key exists and is not a placeholder, false otherwise.
 */
function getMcpApiKeyStatus(providerName, projectRoot = null) {
	const rootDir = projectRoot || findProjectRoot(); // Use existing root finding
	if (!rootDir) {
		console.warn(
			chalk.yellow('Warning: Could not find project root to check mcp.json.')
		);
		return false; // Cannot check without root
	}
	const mcpConfigPath = path.join(rootDir, '.cursor', 'mcp.json');

	if (!fs.existsSync(mcpConfigPath)) {
		// console.warn(chalk.yellow('Warning: .cursor/mcp.json not found.'));
		return false; // File doesn't exist
	}

	try {
		const mcpConfigRaw = fs.readFileSync(mcpConfigPath, 'utf-8');
		const mcpConfig = JSON.parse(mcpConfigRaw);

		const mcpEnv =
			mcpConfig?.mcpServers?.['task-master-ai']?.env ||
			mcpConfig?.mcpServers?.['taskmaster-ai']?.env;
		if (!mcpEnv) {
			return false;
		}

		let apiKeyToCheck = null;
		let placeholderValue = null;

		switch (providerName) {
			case 'anthropic':
				apiKeyToCheck = mcpEnv.ANTHROPIC_API_KEY;
				placeholderValue = 'YOUR_ANTHROPIC_API_KEY_HERE';
				break;
			case 'openai':
				apiKeyToCheck = mcpEnv.OPENAI_API_KEY;
				placeholderValue = 'YOUR_OPENAI_API_KEY_HERE'; // Assuming placeholder matches OPENAI
				break;
			case 'openrouter':
				apiKeyToCheck = mcpEnv.OPENROUTER_API_KEY;
				placeholderValue = 'YOUR_OPENROUTER_API_KEY_HERE';
				break;
			case 'google':
				apiKeyToCheck = mcpEnv.GOOGLE_API_KEY;
				placeholderValue = 'YOUR_GOOGLE_API_KEY_HERE';
				break;
			case 'perplexity':
				apiKeyToCheck = mcpEnv.PERPLEXITY_API_KEY;
				placeholderValue = 'YOUR_PERPLEXITY_API_KEY_HERE';
				break;
			case 'xai':
				apiKeyToCheck = mcpEnv.XAI_API_KEY;
				placeholderValue = 'YOUR_XAI_API_KEY_HERE';
				break;
			case 'ollama':
				return true; // No key needed
			case 'claude-code':
				return true; // No key needed
			case 'mistral':
				apiKeyToCheck = mcpEnv.MISTRAL_API_KEY;
				placeholderValue = 'YOUR_MISTRAL_API_KEY_HERE';
				break;
			case 'azure':
				apiKeyToCheck = mcpEnv.AZURE_OPENAI_API_KEY;
				placeholderValue = 'YOUR_AZURE_OPENAI_API_KEY_HERE';
				break;
			case 'requesty':
				apiKeyToCheck = mcpEnv.REQUESTY_API_KEY;
				placeholderValue = 'YOUR_REQUESTY_API_KEY_HERE';
				break;
			case 'vertex':
				apiKeyToCheck = mcpEnv.GOOGLE_API_KEY; // Vertex uses Google API key
				placeholderValue = 'YOUR_GOOGLE_API_KEY_HERE';
				break;
			case 'bedrock':
				apiKeyToCheck = mcpEnv.AWS_ACCESS_KEY_ID; // Bedrock uses AWS credentials
				placeholderValue = 'YOUR_AWS_ACCESS_KEY_ID_HERE';
			case 'requesty':
				apiKeyToCheck = mcpEnv.REQUESTY_API_KEY;
				placeholderValue = 'YOUR_REQUESTY_API_KEY_HERE';
				break;
			default:
				return false; // Unknown provider
		}

		return !!apiKeyToCheck && !/KEY_HERE$/.test(apiKeyToCheck);
	} catch (error) {
		console.error(
			chalk.red(`Error reading or parsing .cursor/mcp.json: ${error.message}`)
		);
		return false;
	}
}

/**
 * Gets a list of available models based on the MODEL_MAP.
 * @returns {Array<{id: string, name: string, provider: string, swe_score: number|null, cost_per_1m_tokens: {input: number|null, output: number|null}|null, allowed_roles: string[]}>}
 */
function getAvailableModels() {
	const available = [];
	for (const [provider, models] of Object.entries(MODEL_MAP)) {
		if (models.length > 0) {
			models.forEach((modelObj) => {
				// Basic name generation - can be improved
				const modelId = modelObj.id;
				const sweScore = modelObj.swe_score;
				const cost = modelObj.cost_per_1m_tokens;
				const allowedRoles = modelObj.allowed_roles || ['main', 'fallback'];
				const nameParts = modelId
					.split('-')
					.map((p) => p.charAt(0).toUpperCase() + p.slice(1));
				// Handle specific known names better if needed
				let name = nameParts.join(' ');
				if (modelId === 'claude-3.5-sonnet-20240620')
					name = 'Claude 3.5 Sonnet';
				if (modelId === 'claude-3-7-sonnet-20250219')
					name = 'Claude 3.7 Sonnet';
				if (modelId === 'gpt-4o') name = 'GPT-4o';
				if (modelId === 'gpt-4-turbo') name = 'GPT-4 Turbo';
				if (modelId === 'sonar-pro') name = 'Perplexity Sonar Pro';
				if (modelId === 'sonar-mini') name = 'Perplexity Sonar Mini';

				available.push({
					id: modelId,
					name: name,
					provider: provider,
					swe_score: sweScore,
					cost_per_1m_tokens: cost,
					allowed_roles: allowedRoles,
					max_tokens: modelObj.max_tokens
				});
			});
		} else {
			// For providers with empty lists (like ollama), maybe add a placeholder or skip
			available.push({
				id: `[${provider}-any]`,
				name: `Any (${provider})`,
				provider: provider
			});
		}
	}
	return available;
}

/**
 * Writes the configuration object to the file.
 * @param {Object} config The configuration object to write.
 * @param {string|null} explicitRoot - Optional explicit path to the project root.
 * @returns {boolean} True if successful, false otherwise.
 */
function writeConfig(config, explicitRoot = null) {
	// ---> Determine root path reliably <---
	let rootPath = explicitRoot;
	if (explicitRoot === null || explicitRoot === undefined) {
		// Logic matching _loadAndValidateConfig
		const foundRoot = findProjectRoot(); // *** Explicitly call findProjectRoot ***
		if (!foundRoot) {
			console.error(
				chalk.red(
					'Error: Could not determine project root. Configuration not saved.'
				)
			);
			return false;
		}
		rootPath = foundRoot;
	}
	// ---> End determine root path logic <---

	// Use new config location: .taskmaster/config.json
	const taskmasterDir = path.join(rootPath, '.taskmaster');
	const configPath = path.join(taskmasterDir, 'config.json');

	try {
		// Ensure .taskmaster directory exists
		if (!fs.existsSync(taskmasterDir)) {
			fs.mkdirSync(taskmasterDir, { recursive: true });
		}

		fs.writeFileSync(configPath, JSON.stringify(config, null, 2));
		loadedConfig = config; // Update the cache after successful write
		return true;
	} catch (error) {
		console.error(
			chalk.red(
				`Error writing configuration to ${configPath}: ${error.message}`
			)
		);
		return false;
	}
}

/**
 * Checks if a configuration file exists at the project root (new or legacy location)
 * @param {string|null} explicitRoot - Optional explicit path to the project root
 * @returns {boolean} True if the file exists, false otherwise
 */
function isConfigFilePresent(explicitRoot = null) {
	return findConfigPath(null, { projectRoot: explicitRoot }) !== null;
}

/**
 * Gets the user ID from the configuration.
 * @param {string|null} explicitRoot - Optional explicit path to the project root.
 * @returns {string|null} The user ID or null if not found.
 */
function getUserId(explicitRoot = null) {
	const config = getConfig(explicitRoot);
	if (!config.global) {
		config.global = {}; // Ensure global object exists
	}
	if (!config.global.userId) {
		config.global.userId = '1234567890';
		// Attempt to write the updated config.
		// It's important that writeConfig correctly resolves the path
		// using explicitRoot, similar to how getConfig does.
		const success = writeConfig(config, explicitRoot);
		if (!success) {
			// Log an error or handle the failure to write,
			// though for now, we'll proceed with the in-memory default.
			log(
				'warning',
				'Failed to write updated configuration with new userId. Please let the developers know.'
			);
		}
	}
	return config.global.userId;
}

/**
 * Gets a list of all known provider names (both validated and custom).
 * @returns {string[]} An array of all provider names.
 */
function getAllProviders() {
	return ALL_PROVIDERS;
}

function getBaseUrlForRole(role, explicitRoot = null) {
	const roleConfig = getModelConfigForRole(role, explicitRoot);
	if (roleConfig && typeof roleConfig.baseURL === 'string') {
		return roleConfig.baseURL;
	}
	const provider = roleConfig?.provider;
	if (provider) {
		const envVarName = `${provider.toUpperCase()}_BASE_URL`;
		return resolveEnvVariable(envVarName, null, explicitRoot);
	}
	return undefined;
}

// Export the providers without API keys array for use in other modules
export const providersWithoutApiKeys = [
	CUSTOM_PROVIDERS.OLLAMA,
	CUSTOM_PROVIDERS.BEDROCK,
	CUSTOM_PROVIDERS.GEMINI_CLI
];

export {
	// Core config access
	getConfig,
	writeConfig,
	ConfigurationError,
	isConfigFilePresent,
	// Claude Code settings
	getClaudeCodeSettings,
	getClaudeCodeSettingsForCommand,
	// Validation
	validateProvider,
	validateProviderModelCombination,
	validateClaudeCodeSettings,
	VALIDATED_PROVIDERS,
	CUSTOM_PROVIDERS,
	ALL_PROVIDERS,
	MODEL_MAP,
	getAvailableModels,
	// Role-specific getters (No env var overrides)
	getMainProvider,
	getMainModelId,
	getMainMaxTokens,
	getMainTemperature,
	getResearchProvider,
	getResearchModelId,
	getResearchMaxTokens,
	getResearchTemperature,
	getFallbackProvider,
	getFallbackModelId,
	getFallbackMaxTokens,
	getFallbackTemperature,
	getBaseUrlForRole,
	// Global setting getters (No env var overrides)
	getLogLevel,
	getDebugFlag,
	getDefaultNumTasks,
	getDefaultSubtasks,
	getDefaultPriority,
	getProjectName,
	getOllamaBaseURL,
	getAzureBaseURL,
	getBedrockBaseURL,
	getResponseLanguage,
	getParametersForRole,
	getUserId,
	// API Key Checkers (still relevant)
	isApiKeySet,
	getMcpApiKeyStatus,
	// ADD: Function to get all provider names
	getAllProviders,
	getVertexProjectId,
	getVertexLocation
};<|MERGE_RESOLUTION|>--- conflicted
+++ resolved
@@ -613,15 +613,10 @@
 		azure: 'AZURE_OPENAI_API_KEY',
 		openrouter: 'OPENROUTER_API_KEY',
 		xai: 'XAI_API_KEY',
-<<<<<<< HEAD
 		vertex: 'GOOGLE_API_KEY', // Vertex uses the same key as Google
 		'claude-code': 'CLAUDE_CODE_API_KEY', // Not actually used, but included for consistency
 		bedrock: 'AWS_ACCESS_KEY_ID', // Bedrock uses AWS credentials
 		requesty: 'REQUESTY_API_KEY'
-=======
-		requesty: 'REQUESTY_API_KEY',
-		vertex: 'GOOGLE_API_KEY' // Vertex uses the same key as Google
->>>>>>> fc92cf3b
 		// Add other providers as needed
 	};
 
