--- conflicted
+++ resolved
@@ -47,11 +47,8 @@
 	BedrockAIProvider,
 	AzureProvider,
 	VertexAIProvider,
-<<<<<<< HEAD
 	ClaudeCodeProvider,
 	GeminiCliProvider,
-=======
->>>>>>> fc92cf3b
 	RequestyAIProvider
 } from '../../src/ai-providers/index.js';
 
@@ -67,11 +64,8 @@
 	bedrock: new BedrockAIProvider(),
 	azure: new AzureProvider(),
 	vertex: new VertexAIProvider(),
-<<<<<<< HEAD
 	'claude-code': new ClaudeCodeProvider(),
 	'gemini-cli': new GeminiCliProvider(),
-=======
->>>>>>> fc92cf3b
 	requesty: new RequestyAIProvider()
 };
 
@@ -262,11 +256,8 @@
 		ollama: 'OLLAMA_API_KEY',
 		bedrock: 'AWS_ACCESS_KEY_ID',
 		vertex: 'GOOGLE_API_KEY',
-<<<<<<< HEAD
 		'claude-code': 'CLAUDE_CODE_API_KEY', // Not actually used, but included for consistency
 		'gemini-cli': 'GEMINI_API_KEY',
-=======
->>>>>>> fc92cf3b
 		requesty: 'REQUESTY_API_KEY'
 	};
 
