--- conflicted
+++ resolved
@@ -37,12 +37,9 @@
 	OpenRouterAIProvider,
 	OllamaAIProvider,
 	BedrockAIProvider,
-<<<<<<< HEAD
+	AzureProvider,
+	VertexAIProvider,
 	RequestyAIProvider
-=======
-	AzureProvider,
-	VertexAIProvider
->>>>>>> 669b744c
 } from '../../src/ai-providers/index.js';
 
 // Create provider instances
@@ -55,12 +52,9 @@
 	openrouter: new OpenRouterAIProvider(),
 	ollama: new OllamaAIProvider(),
 	bedrock: new BedrockAIProvider(),
-<<<<<<< HEAD
+	azure: new AzureProvider(),
+	vertex: new VertexAIProvider(),
 	requesty: new RequestyAIProvider()
-=======
-	azure: new AzureProvider(),
-	vertex: new VertexAIProvider()
->>>>>>> 669b744c
 };
 
 // Helper function to get cost for a specific model
@@ -179,11 +173,8 @@
 		xai: 'XAI_API_KEY',
 		ollama: 'OLLAMA_API_KEY',
 		bedrock: 'AWS_ACCESS_KEY_ID',
-<<<<<<< HEAD
+		vertex: 'GOOGLE_API_KEY',
 		requesty: 'REQUESTY_API_KEY'
-=======
-		vertex: 'GOOGLE_API_KEY'
->>>>>>> 669b744c
 	};
 
 	const envVarName = keyMap[providerName];
@@ -343,11 +334,7 @@
 			apiKey,
 			roleParams,
 			provider,
-<<<<<<< HEAD
-			baseUrl,
-=======
 			baseURL,
->>>>>>> 669b744c
 			providerResponse,
 			telemetryData = null;
 
@@ -415,10 +402,6 @@
 				}
 			}
 
-<<<<<<< HEAD
-			roleParams = getParametersForRole(currentRole, effectiveProjectRoot);
-			baseUrl = getBaseUrlForRole(currentRole, effectiveProjectRoot);
-=======
 			// Get base URL if configured (optional for most providers)
 			baseURL = getBaseUrlForRole(currentRole, effectiveProjectRoot);
 
@@ -434,7 +417,7 @@
 
 			// Get AI parameters for the current role
 			roleParams = getParametersForRole(currentRole, effectiveProjectRoot);
->>>>>>> 669b744c
+			baseUrl = getBaseUrlForRole(currentRole, effectiveProjectRoot);
 			apiKey = _resolveApiKey(
 				providerName?.toLowerCase(),
 				session,
