--- conflicted
+++ resolved
@@ -5,7 +5,6 @@
 import fs from 'fs';
 import logger from './logger.js';
 import { registerTaskMasterTools } from './tools/index.js';
-<<<<<<< HEAD
 import { createErrorResponse } from './tools/utils.js'; // Added for error responses
 import { saveTasksFromAgentData } from './core/utils/agent-task-saver.js';
 import { saveExpandedTaskData } from './core/utils/expand-task-saver.js';
@@ -15,11 +14,8 @@
 import { saveMultipleTasksFromAgent } from './core/utils/agent-bulk-task-saver.js';
 import { saveSubtaskDetailsFromAgent } from './core/utils/update-subtask-saver.js';
 import { handleAgentResearchResult } from './core/utils/research-result-handler.js'; // Added for research post-processing
-// import { v4 as uuidv4 } from 'uuid'; // Already in agent_llm.js and agent-llm.js, not directly needed here yet unless core generates IDs
-=======
 import ProviderRegistry from '../../src/provider-registry/index.js';
 import { MCPProvider } from './providers/mcp-provider.js';
->>>>>>> 3e61d262
 
 // Load environment variables
 dotenv.config();
