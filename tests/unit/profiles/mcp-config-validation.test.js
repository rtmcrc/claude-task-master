import { RULE_PROFILES } from '../../../src/constants/profiles.js';
import { getRulesProfile } from '../../../src/utils/rule-transformer.js';
import path from 'path';

describe('MCP Configuration Validation', () => {
	describe('Profile MCP Configuration Properties', () => {
		// Define base configurations
		const baseMcpConfigurations = {
			cline: {
				shouldHaveMcp: false,
				expectedDir: '.clinerules',
<<<<<<< HEAD
				expectedConfigName: 'cline_mcp_settings.json'
				// expectedPath will be generated
=======
				expectedConfigName: null,
				expectedPath: null
>>>>>>> 3e61d262
			},
			cursor: {
				shouldHaveMcp: true,
				expectedDir: '.cursor',
				expectedConfigName: 'mcp.json'
			},
			gemini: {
				shouldHaveMcp: true,
				expectedDir: '.gemini',
				expectedConfigName: 'settings.json',
				expectedPath: '.gemini/settings.json'
			},
			roo: {
				shouldHaveMcp: true,
				expectedDir: '.roo',
				expectedConfigName: 'mcp.json'
			},
			trae: {
				shouldHaveMcp: false,
				expectedDir: '.trae',
<<<<<<< HEAD
				expectedConfigName: 'trae_mcp_settings.json'
=======
				expectedConfigName: null,
				expectedPath: null
>>>>>>> 3e61d262
			},
			vscode: {
				shouldHaveMcp: true,
				expectedDir: '.vscode',
				expectedConfigName: 'mcp.json'
			},
			windsurf: {
				shouldHaveMcp: true,
				expectedDir: '.windsurf',
				expectedConfigName: 'mcp.json'
			}
		};

		// Generate expectedPath for each configuration using path.join
		const expectedMcpConfigurations = Object.entries(
			baseMcpConfigurations
		).reduce((acc, [profileName, config]) => {
			acc[profileName] = {
				...config,
				expectedPath: path.join(config.expectedDir, config.expectedConfigName)
			};
			return acc;
		}, {});

		Object.entries(expectedMcpConfigurations).forEach(
			([profileName, expected]) => {
				test(`should have correct MCP configuration for ${profileName} profile`, () => {
					const profile = getRulesProfile(profileName);
					expect(profile).toBeDefined();
					expect(profile.mcpConfig).toBe(expected.shouldHaveMcp);
					expect(profile.profileDir).toBe(expected.expectedDir);
					expect(profile.mcpConfigName).toBe(expected.expectedConfigName);
					expect(profile.mcpConfigPath).toBe(expected.expectedPath);
				});
			}
		);
	});

	describe('MCP Configuration Path Consistency', () => {
		test('should ensure all profiles have consistent mcpConfigPath construction', () => {
			RULE_PROFILES.forEach((profileName) => {
				const profile = getRulesProfile(profileName);
				if (profile.mcpConfig !== false) {
					const expectedPath = path.join(
						profile.profileDir,
						profile.mcpConfigName
					);
					expect(profile.mcpConfigPath).toBe(expectedPath);
				}
			});
		});

		test('should ensure no two profiles have the same MCP config path', () => {
			const mcpPaths = new Set();
			RULE_PROFILES.forEach((profileName) => {
				const profile = getRulesProfile(profileName);
				// Only consider profiles that actually have an MCP config path
				if (profile.mcpConfigPath) {
					expect(mcpPaths.has(profile.mcpConfigPath)).toBe(false);
					mcpPaths.add(profile.mcpConfigPath);
				}
			});
		});

		test('should ensure all MCP-enabled profiles use proper directory structure', () => {
			RULE_PROFILES.forEach((profileName) => {
				const profile = getRulesProfile(profileName);
				if (profile.mcpConfig !== false) {
					// Check 1: profileDir starts with a dot (unless it's the root dir for simple profiles)
					if (profile.profileDir !== '.') {
						expect(profile.profileDir.startsWith('.')).toBe(true);
					}
					// Check 2: mcpConfigName is a non-empty string and looks like a filename
					expect(typeof profile.mcpConfigName).toBe('string');
					expect(profile.mcpConfigName.length).toBeGreaterThan(0);
					expect(profile.mcpConfigName).toMatch(/^[\w_.-]+$/); // Basic filename check

					// Check 3: mcpConfigPath is correctly formed from profileDir and mcpConfigName
					const expectedConfigPath = path.join(
						profile.profileDir,
						profile.mcpConfigName
					);
					expect(profile.mcpConfigPath).toBe(expectedConfigPath);
				}
			});
		});

		test('should ensure all profiles have required MCP properties', () => {
			RULE_PROFILES.forEach((profileName) => {
				const profile = getRulesProfile(profileName);
				expect(profile).toHaveProperty('mcpConfig');
				expect(profile).toHaveProperty('profileDir');
				expect(profile).toHaveProperty('mcpConfigName');
				expect(profile).toHaveProperty('mcpConfigPath');
			});
		});
	});

	describe('MCP Configuration File Names', () => {
		test('should use standard mcp.json for MCP-enabled profiles', () => {
			const standardMcpProfiles = ['cursor', 'roo', 'vscode', 'windsurf'];
			standardMcpProfiles.forEach((profileName) => {
				const profile = getRulesProfile(profileName);
				expect(profile.mcpConfigName).toBe('mcp.json');
			});
		});

		test('should use custom settings.json for Gemini profile', () => {
			const profile = getRulesProfile('gemini');
			expect(profile.mcpConfigName).toBe('settings.json');
		});

		test('should have null config name for non-MCP profiles', () => {
			const clineProfile = getRulesProfile('cline');
			expect(clineProfile.mcpConfigName).toBe(null);

			const traeProfile = getRulesProfile('trae');
			expect(traeProfile.mcpConfigName).toBe(null);

			const claudeProfile = getRulesProfile('claude');
			expect(claudeProfile.mcpConfigName).toBe(null);

			const codexProfile = getRulesProfile('codex');
			expect(codexProfile.mcpConfigName).toBe(null);
		});
	});

	describe('Profile Directory Structure', () => {
		test('should ensure each profile has a unique directory', () => {
			const profileDirs = new Set();
			// Profiles that use root directory (can share the same directory)
			const rootProfiles = ['claude', 'codex', 'gemini'];

			RULE_PROFILES.forEach((profileName) => {
				const profile = getRulesProfile(profileName);

				// Root profiles can share the root directory for rules
				if (rootProfiles.includes(profileName) && profile.rulesDir === '.') {
					expect(profile.rulesDir).toBe('.');
				}

				// Profile directories should be unique (except for root profiles)
				if (!rootProfiles.includes(profileName) || profile.profileDir !== '.') {
					expect(profileDirs.has(profile.profileDir)).toBe(false);
					profileDirs.add(profile.profileDir);
				}
			});
		});

		test('should ensure profile directories follow expected naming convention', () => {
			// Profiles that use root directory for rules
			const rootRulesProfiles = ['claude', 'codex', 'gemini'];

			RULE_PROFILES.forEach((profileName) => {
				const profile = getRulesProfile(profileName);

				// Some profiles use root directory for rules
				if (
					rootRulesProfiles.includes(profileName) &&
					profile.rulesDir === '.'
				) {
					expect(profile.rulesDir).toBe('.');
				}

				// Profile directories (not rules directories) should follow the .name pattern
				// unless they are root profiles with profileDir = '.'
				if (profile.profileDir !== '.') {
					expect(profile.profileDir).toMatch(/^\.[\w-]+$/);
				}
			});
		});
	});

	describe('MCP Configuration Creation Logic', () => {
		test('should indicate which profiles require MCP configuration creation', () => {
			const mcpEnabledProfiles = RULE_PROFILES.filter((profileName) => {
				const profile = getRulesProfile(profileName);
				return profile.mcpConfig !== false;
			});

			expect(mcpEnabledProfiles).toContain('cursor');
			expect(mcpEnabledProfiles).toContain('gemini');
			expect(mcpEnabledProfiles).toContain('roo');
			expect(mcpEnabledProfiles).toContain('vscode');
			expect(mcpEnabledProfiles).toContain('windsurf');
			expect(mcpEnabledProfiles).not.toContain('claude');
			expect(mcpEnabledProfiles).not.toContain('cline');
			expect(mcpEnabledProfiles).not.toContain('codex');
			expect(mcpEnabledProfiles).not.toContain('trae');
		});

		test('should provide all necessary information for MCP config creation', () => {
			RULE_PROFILES.forEach((profileName) => {
				const profile = getRulesProfile(profileName);
				if (profile.mcpConfig !== false) {
					expect(profile.mcpConfigPath).toBeDefined();
					expect(typeof profile.mcpConfigPath).toBe('string');
					expect(profile.mcpConfigPath.length).toBeGreaterThan(0);
				}
			});
		});
	});

	describe('MCP Configuration Path Usage Verification', () => {
		test('should verify that rule transformer functions use mcpConfigPath correctly', () => {
			// This test verifies that the mcpConfigPath property exists and is properly formatted
			// for use with the setupMCPConfiguration function
			RULE_PROFILES.forEach((profileName) => {
				const profile = getRulesProfile(profileName);
				if (profile.mcpConfig !== false) {
					// Verify the path is properly formatted for path.join usage
					expect(profile.mcpConfigPath.startsWith(path.sep)).toBe(false); // It's a relative path
					// Check if it contains a path separator, rather than specifically '/'
					expect(profile.mcpConfigPath).toMatch(new RegExp(`\\${path.sep}`));

					// Verify it matches the expected pattern: profileDir/configName
					const expectedPath = path.join(
						profile.profileDir,
						profile.mcpConfigName
					);
					expect(profile.mcpConfigPath).toBe(expectedPath);
				}
			});
		});

		test('should verify that mcpConfigPath is properly constructed for path.join usage', () => {
			RULE_PROFILES.forEach((profileName) => {
				const profile = getRulesProfile(profileName);
				if (profile.mcpConfig !== false) {
					// Test that path.join works correctly with the mcpConfigPath
					// Use an OS-neutral root for testing purposes if possible, or accept that results vary.
					// For this test, we're verifying that path.join(root, relativePath) works as expected.
					const testProjectRoot = 'test_project_root_dir'; // A simple relative root
					const fullPath = path.join(testProjectRoot, profile.mcpConfigPath);
					const expectedFullPath = path.join(
						testProjectRoot,
						profile.profileDir,
						profile.mcpConfigName
					);

					// Should result in a proper path
					expect(fullPath).toBe(expectedFullPath);
					// These assertions are implicitly covered by the above if profile.mcpConfigPath is correct
					// expect(fullPath).toContain(profile.profileDir);
					// expect(fullPath).toContain(profile.mcpConfigName);
				}
			});
		});
	});

	describe('MCP Configuration Function Integration', () => {
		test('should verify that setupMCPConfiguration receives the correct mcpConfigPath parameter', () => {
			// This test verifies the integration between rule transformer and mcp-utils
			RULE_PROFILES.forEach((profileName) => {
				const profile = getRulesProfile(profileName);
				if (profile.mcpConfig !== false) {
					// Verify that the mcpConfigPath can be used directly with setupMCPConfiguration
					// The function signature is: setupMCPConfiguration(projectDir, mcpConfigPath)
					expect(profile.mcpConfigPath).toBeDefined();
					expect(typeof profile.mcpConfigPath).toBe('string');

					// Verify the path structure is correct for the new function signature
					// It should be equivalent to path.join(profileDir, mcpConfigName)
					const expectedStructure = path.join(
						profile.profileDir,
						profile.mcpConfigName
					);
					expect(profile.mcpConfigPath).toBe(expectedStructure);
				}
			});
		});
	});

	describe('MCP configuration validation', () => {
		const mcpProfiles = ['cursor', 'gemini', 'roo', 'windsurf', 'vscode'];
		const nonMcpProfiles = ['claude', 'codex', 'cline', 'trae'];

		test.each(mcpProfiles)(
			'should have valid MCP config for %s profile',
			(profileName) => {
				const profile = getRulesProfile(profileName);
				expect(profile).toBeDefined();
				expect(profile.mcpConfig).toBe(true);
				expect(profile.mcpConfigPath).toBeDefined();
				expect(typeof profile.mcpConfigPath).toBe('string');
			}
		);

		test.each(nonMcpProfiles)(
			'should not require MCP config for %s profile',
			(profileName) => {
				const profile = getRulesProfile(profileName);
				expect(profile).toBeDefined();
				expect(profile.mcpConfig).toBe(false);
			}
		);
	});

	describe('Profile structure validation', () => {
		const mcpProfiles = [
			'cursor',
			'gemini',
			'roo',
			'windsurf',
			'cline',
			'trae',
			'vscode'
		];
		const profilesWithLifecycle = ['claude'];
		const profilesWithoutLifecycle = ['codex'];

		test.each(mcpProfiles)(
			'should have file mappings for %s profile',
			(profileName) => {
				const profile = getRulesProfile(profileName);
				expect(profile).toBeDefined();
				expect(profile.fileMap).toBeDefined();
				expect(typeof profile.fileMap).toBe('object');
				expect(Object.keys(profile.fileMap).length).toBeGreaterThan(0);
			}
		);

		test.each(profilesWithLifecycle)(
			'should have file mappings and lifecycle functions for %s profile',
			(profileName) => {
				const profile = getRulesProfile(profileName);
				expect(profile).toBeDefined();
				// Claude profile has both fileMap and lifecycle functions
				expect(profile.fileMap).toBeDefined();
				expect(typeof profile.fileMap).toBe('object');
				expect(Object.keys(profile.fileMap).length).toBeGreaterThan(0);
				expect(typeof profile.onAddRulesProfile).toBe('function');
				expect(typeof profile.onRemoveRulesProfile).toBe('function');
				expect(typeof profile.onPostConvertRulesProfile).toBe('function');
			}
		);

		test.each(profilesWithoutLifecycle)(
			'should have file mappings without lifecycle functions for %s profile',
			(profileName) => {
				const profile = getRulesProfile(profileName);
				expect(profile).toBeDefined();
				// Codex profile has fileMap but no lifecycle functions (simplified)
				expect(profile.fileMap).toBeDefined();
				expect(typeof profile.fileMap).toBe('object');
				expect(Object.keys(profile.fileMap).length).toBeGreaterThan(0);
				expect(profile.onAddRulesProfile).toBeUndefined();
				expect(profile.onRemoveRulesProfile).toBeUndefined();
				expect(profile.onPostConvertRulesProfile).toBeUndefined();
			}
		);
	});
});<|MERGE_RESOLUTION|>--- conflicted
+++ resolved
@@ -9,13 +9,8 @@
 			cline: {
 				shouldHaveMcp: false,
 				expectedDir: '.clinerules',
-<<<<<<< HEAD
-				expectedConfigName: 'cline_mcp_settings.json'
-				// expectedPath will be generated
-=======
 				expectedConfigName: null,
 				expectedPath: null
->>>>>>> 3e61d262
 			},
 			cursor: {
 				shouldHaveMcp: true,
@@ -36,12 +31,8 @@
 			trae: {
 				shouldHaveMcp: false,
 				expectedDir: '.trae',
-<<<<<<< HEAD
-				expectedConfigName: 'trae_mcp_settings.json'
-=======
 				expectedConfigName: null,
 				expectedPath: null
->>>>>>> 3e61d262
 			},
 			vscode: {
 				shouldHaveMcp: true,
