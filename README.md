--- conflicted
+++ resolved
@@ -53,26 +53,6 @@
 
 ```jsonc
 {
-<<<<<<< HEAD
-	"mcpServers": {
-		"taskmaster-ai": {
-			"command": "npx",
-			"args": ["-y", "--package=task-master-ai", "task-master-ai"],
-			"env": {
-				"ANTHROPIC_API_KEY": "YOUR_ANTHROPIC_API_KEY_HERE",
-				"PERPLEXITY_API_KEY": "YOUR_PERPLEXITY_API_KEY_HERE",
-				"OPENAI_API_KEY": "YOUR_OPENAI_KEY_HERE",
-				"GOOGLE_API_KEY": "YOUR_GOOGLE_KEY_HERE",
-				"MISTRAL_API_KEY": "YOUR_MISTRAL_KEY_HERE",
-				"OPENROUTER_API_KEY": "YOUR_OPENROUTER_KEY_HERE",
-				"XAI_API_KEY": "YOUR_XAI_KEY_HERE",
-				"AZURE_OPENAI_API_KEY": "YOUR_AZURE_KEY_HERE",
-				"OLLAMA_API_KEY": "YOUR_OLLAMA_API_KEY_HERE",
-				"REQUESTY_API_KEY": "YOUR_REQUESTY_KEY_HERE"
-			}
-		}
-	}
-=======
   "mcpServers": {
     "taskmaster-ai": {
       "command": "npx",
@@ -86,11 +66,11 @@
         "OPENROUTER_API_KEY": "YOUR_OPENROUTER_KEY_HERE",
         "XAI_API_KEY": "YOUR_XAI_KEY_HERE",
         "AZURE_OPENAI_API_KEY": "YOUR_AZURE_KEY_HERE",
-        "OLLAMA_API_KEY": "YOUR_OLLAMA_API_KEY_HERE"
+        "OLLAMA_API_KEY": "YOUR_OLLAMA_API_KEY_HERE",
+        "REQUESTY_API_KEY": "YOUR_REQUESTY_KEY_HERE"
       }
     }
   }
->>>>>>> cba86510
 }
 ```
 
@@ -100,26 +80,6 @@
 
 ```jsonc
 {
-<<<<<<< HEAD
-	"servers": {
-		"taskmaster-ai": {
-			"command": "npx",
-			"args": ["-y", "--package=task-master-ai", "task-master-ai"],
-			"env": {
-				"ANTHROPIC_API_KEY": "YOUR_ANTHROPIC_API_KEY_HERE",
-				"PERPLEXITY_API_KEY": "YOUR_PERPLEXITY_API_KEY_HERE",
-				"OPENAI_API_KEY": "YOUR_OPENAI_KEY_HERE",
-				"GOOGLE_API_KEY": "YOUR_GOOGLE_KEY_HERE",
-				"MISTRAL_API_KEY": "YOUR_MISTRAL_KEY_HERE",
-				"OPENROUTER_API_KEY": "YOUR_OPENROUTER_KEY_HERE",
-				"XAI_API_KEY": "YOUR_XAI_KEY_HERE",
-				"AZURE_OPENAI_API_KEY": "YOUR_AZURE_KEY_HERE",
-				"REQUESTY_API_KEY": "YOUR_REQUESTY_KEY_HERE"
-			},
-			"type": "stdio"
-		}
-	}
-=======
   "servers": {
     "taskmaster-ai": {
       "command": "npx",
@@ -132,12 +92,12 @@
         "MISTRAL_API_KEY": "YOUR_MISTRAL_KEY_HERE",
         "OPENROUTER_API_KEY": "YOUR_OPENROUTER_KEY_HERE",
         "XAI_API_KEY": "YOUR_XAI_KEY_HERE",
-        "AZURE_OPENAI_API_KEY": "YOUR_AZURE_KEY_HERE"
+        "AZURE_OPENAI_API_KEY": "YOUR_AZURE_KEY_HERE",
+        "REQUESTY_API_KEY": "YOUR_REQUESTY_KEY_HERE"
       },
       "type": "stdio"
     }
   }
->>>>>>> cba86510
 }
 ```
 
