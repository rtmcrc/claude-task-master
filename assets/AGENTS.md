--- conflicted
+++ resolved
@@ -78,7 +78,6 @@
 
 ```json
 {
-<<<<<<< HEAD
 	"mcpServers": {
 		"task-master-ai": {
 			"command": "npx",
@@ -97,25 +96,6 @@
 			}
 		}
 	}
-=======
-  "mcpServers": {
-    "task-master-ai": {
-      "command": "npx",
-      "args": ["-y", "--package=task-master-ai", "task-master-ai"],
-      "env": {
-        "ANTHROPIC_API_KEY": "your_key_here",
-        "PERPLEXITY_API_KEY": "your_key_here",
-        "OPENAI_API_KEY": "OPENAI_API_KEY_HERE",
-        "GOOGLE_API_KEY": "GOOGLE_API_KEY_HERE",
-        "XAI_API_KEY": "XAI_API_KEY_HERE",
-        "OPENROUTER_API_KEY": "OPENROUTER_API_KEY_HERE",
-        "MISTRAL_API_KEY": "MISTRAL_API_KEY_HERE",
-        "AZURE_OPENAI_API_KEY": "AZURE_OPENAI_API_KEY_HERE",
-        "OLLAMA_API_KEY": "OLLAMA_API_KEY_HERE"
-      }
-    }
-  }
->>>>>>> 3f64202c
 }
 ```
 
