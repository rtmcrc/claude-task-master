/**
 * Provider validation constants
 * Defines which providers should be validated against the supported-models.json file
 */

// Providers that have predefined model lists and should be validated
export const VALIDATED_PROVIDERS = [
	'anthropic',
	'openai',
	'google',
	'perplexity',
	'xai',
	'groq',
	'mistral'
];

// Custom providers object for easy named access
export const CUSTOM_PROVIDERS = {
	AZURE: 'azure',
	VERTEX: 'vertex',
	BEDROCK: 'bedrock',
	OPENROUTER: 'openrouter',
	OLLAMA: 'ollama',
	CLAUDE_CODE: 'claude-code',
<<<<<<< HEAD
	GEMINI_CLI: 'gemini-cli',
	REQUESTY: 'requesty'
=======
	MCP: 'mcp',
	GEMINI_CLI: 'gemini-cli'
>>>>>>> 95c299df
};

// Custom providers array (for backward compatibility and iteration)
export const CUSTOM_PROVIDERS_ARRAY = Object.values(CUSTOM_PROVIDERS);

// All known providers (for reference)
export const ALL_PROVIDERS = [
	...VALIDATED_PROVIDERS,
	...CUSTOM_PROVIDERS_ARRAY
];<|MERGE_RESOLUTION|>--- conflicted
+++ resolved
@@ -22,13 +22,9 @@
 	OPENROUTER: 'openrouter',
 	OLLAMA: 'ollama',
 	CLAUDE_CODE: 'claude-code',
-<<<<<<< HEAD
 	GEMINI_CLI: 'gemini-cli',
-	REQUESTY: 'requesty'
-=======
-	MCP: 'mcp',
-	GEMINI_CLI: 'gemini-cli'
->>>>>>> 95c299df
+	REQUESTY: 'requesty',
+	MCP: 'mcp'
 };
 
 // Custom providers array (for backward compatibility and iteration)
