--- conflicted
+++ resolved
@@ -22,11 +22,8 @@
 	OPENROUTER: 'openrouter',
 	OLLAMA: 'ollama',
 	CLAUDE_CODE: 'claude-code',
-<<<<<<< HEAD
 	AGENTLLM: 'agentllm',
-=======
 	MCP: 'mcp',
->>>>>>> 3e61d262
 	GEMINI_CLI: 'gemini-cli'
 };
 
