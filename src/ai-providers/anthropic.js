--- conflicted
+++ resolved
@@ -22,24 +22,6 @@
 		super();
 		this.name = 'Anthropic';
 	}
-<<<<<<< HEAD
-
-	/**
-	 * Creates and returns an Anthropic client instance.
-	 * @param {object} params - Parameters for client initialization
-	 * @param {string} params.apiKey - Anthropic API key
-	 * @param {string} [params.baseUrl] - Optional custom API endpoint
-	 * @returns {Function} Anthropic client function
-	 * @throws {Error} If API key is missing or initialization fails
-	 */
-	getClient(params) {
-		try {
-			const { apiKey, baseUrl } = params;
-
-			return createAnthropic({
-				apiKey,
-				...(baseUrl && { baseURL: baseUrl }),
-=======
 
 	/**
 	 * Creates and returns an Anthropic client instance.
@@ -60,7 +42,6 @@
 			return createAnthropic({
 				apiKey,
 				...(baseURL && { baseURL }),
->>>>>>> 669b744c
 				headers: {
 					'anthropic-beta': 'output-128k-2025-02-19'
 				}
