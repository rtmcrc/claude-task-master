/**
 * perplexity.js
 * AI provider implementation for Perplexity models using Vercel AI SDK.
 */
<<<<<<< HEAD

import { createOpenAI } from '@ai-sdk/openai';
import { BaseAIProvider } from './base-provider.js';

export class PerplexityAIProvider extends BaseAIProvider {
	constructor() {
		super();
		this.name = 'Perplexity';
	}

	/**
	 * Creates and returns a Perplexity client instance.
	 * @param {object} params - Parameters for client initialization
	 * @param {string} params.apiKey - Perplexity API key
	 * @param {string} [params.baseUrl] - Optional custom API endpoint
	 * @returns {Function} Perplexity client function
	 * @throws {Error} If API key is missing or initialization fails
	 */
	getClient(params) {
		try {
			const { apiKey, baseUrl } = params;

			if (!apiKey) {
				throw new Error('Perplexity API key is required.');
			}

			return createOpenAI({
				apiKey,
				baseURL: baseUrl || 'https://api.perplexity.ai'
=======

import { createPerplexity } from '@ai-sdk/perplexity';
import { BaseAIProvider } from './base-provider.js';

export class PerplexityAIProvider extends BaseAIProvider {
	constructor() {
		super();
		this.name = 'Perplexity';
	}

	/**
	 * Creates and returns a Perplexity client instance.
	 * @param {object} params - Parameters for client initialization
	 * @param {string} params.apiKey - Perplexity API key
	 * @param {string} [params.baseURL] - Optional custom API endpoint
	 * @returns {Function} Perplexity client function
	 * @throws {Error} If API key is missing or initialization fails
	 */
	getClient(params) {
		try {
			const { apiKey, baseURL } = params;

			if (!apiKey) {
				throw new Error('Perplexity API key is required.');
			}

			return createPerplexity({
				apiKey,
				baseURL: baseURL || 'https://api.perplexity.ai'
>>>>>>> 669b744c
			});
		} catch (error) {
			this.handleError('client initialization', error);
		}
	}
}<|MERGE_RESOLUTION|>--- conflicted
+++ resolved
@@ -2,37 +2,6 @@
  * perplexity.js
  * AI provider implementation for Perplexity models using Vercel AI SDK.
  */
-<<<<<<< HEAD
-
-import { createOpenAI } from '@ai-sdk/openai';
-import { BaseAIProvider } from './base-provider.js';
-
-export class PerplexityAIProvider extends BaseAIProvider {
-	constructor() {
-		super();
-		this.name = 'Perplexity';
-	}
-
-	/**
-	 * Creates and returns a Perplexity client instance.
-	 * @param {object} params - Parameters for client initialization
-	 * @param {string} params.apiKey - Perplexity API key
-	 * @param {string} [params.baseUrl] - Optional custom API endpoint
-	 * @returns {Function} Perplexity client function
-	 * @throws {Error} If API key is missing or initialization fails
-	 */
-	getClient(params) {
-		try {
-			const { apiKey, baseUrl } = params;
-
-			if (!apiKey) {
-				throw new Error('Perplexity API key is required.');
-			}
-
-			return createOpenAI({
-				apiKey,
-				baseURL: baseUrl || 'https://api.perplexity.ai'
-=======
 
 import { createPerplexity } from '@ai-sdk/perplexity';
 import { BaseAIProvider } from './base-provider.js';
@@ -62,7 +31,6 @@
 			return createPerplexity({
 				apiKey,
 				baseURL: baseURL || 'https://api.perplexity.ai'
->>>>>>> 669b744c
 			});
 		} catch (error) {
 			this.handleError('client initialization', error);
