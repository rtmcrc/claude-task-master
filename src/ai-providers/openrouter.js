--- conflicted
+++ resolved
@@ -16,21 +16,13 @@
 	 * Creates and returns an OpenRouter client instance.
 	 * @param {object} params - Parameters for client initialization
 	 * @param {string} params.apiKey - OpenRouter API key
-<<<<<<< HEAD
-	 * @param {string} [params.baseUrl] - Optional custom API endpoint
-=======
 	 * @param {string} [params.baseURL] - Optional custom API endpoint
->>>>>>> 669b744c
 	 * @returns {Function} OpenRouter client function
 	 * @throws {Error} If API key is missing or initialization fails
 	 */
 	getClient(params) {
 		try {
-<<<<<<< HEAD
-			const { apiKey, baseUrl } = params;
-=======
 			const { apiKey, baseURL } = params;
->>>>>>> 669b744c
 
 			if (!apiKey) {
 				throw new Error('OpenRouter API key is required.');
@@ -38,11 +30,7 @@
 
 			return createOpenRouter({
 				apiKey,
-<<<<<<< HEAD
-				...(baseUrl && { baseURL: baseUrl })
-=======
 				...(baseURL && { baseURL })
->>>>>>> 669b744c
 			});
 		} catch (error) {
 			this.handleError('client initialization', error);
