--- conflicted
+++ resolved
@@ -1,10 +1,5 @@
-<<<<<<< HEAD
-import { generateText, streamText, generateObject } from 'ai';
-import { log } from '../../scripts/modules/utils.js'; //Avoid circular dependencies
-=======
 import { generateObject, generateText, streamText } from 'ai';
 import { log } from '../../scripts/modules/utils.js';
->>>>>>> 3e61d262
 
 /**
  * Base class for all AI providers
