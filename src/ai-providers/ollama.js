/**
 * ollama.js
 * AI provider implementation for Ollama models using the ollama-ai-provider package.
 */

import { createOllama } from 'ollama-ai-provider';
import { BaseAIProvider } from './base-provider.js';

export class OllamaAIProvider extends BaseAIProvider {
	constructor() {
		super();
		this.name = 'Ollama';
	}

	/**
	 * Override auth validation - Ollama doesn't require API keys
	 * @param {object} params - Parameters to validate
	 */
<<<<<<< HEAD
	validateAuth(params) {
=======
	validateAuth(_params) {
>>>>>>> 669b744c
		// Ollama runs locally and doesn't require API keys
		// No authentication validation needed
	}

	/**
	 * Creates and returns an Ollama client instance.
	 * @param {object} params - Parameters for client initialization
<<<<<<< HEAD
	 * @param {string} [params.baseUrl] - Optional Ollama base URL (defaults to http://localhost:11434)
=======
	 * @param {string} [params.baseURL] - Optional Ollama base URL (defaults to http://localhost:11434)
>>>>>>> 669b744c
	 * @returns {Function} Ollama client function
	 * @throws {Error} If initialization fails
	 */
	getClient(params) {
		try {
<<<<<<< HEAD
			const { baseUrl } = params;

			return createOllama({
				baseUrl: baseUrl || undefined
=======
			const { baseURL } = params;

			return createOllama({
				...(baseURL && { baseURL })
>>>>>>> 669b744c
			});
		} catch (error) {
			this.handleError('client initialization', error);
		}
	}
}<|MERGE_RESOLUTION|>--- conflicted
+++ resolved
@@ -16,11 +16,7 @@
 	 * Override auth validation - Ollama doesn't require API keys
 	 * @param {object} params - Parameters to validate
 	 */
-<<<<<<< HEAD
-	validateAuth(params) {
-=======
 	validateAuth(_params) {
->>>>>>> 669b744c
 		// Ollama runs locally and doesn't require API keys
 		// No authentication validation needed
 	}
@@ -28,27 +24,16 @@
 	/**
 	 * Creates and returns an Ollama client instance.
 	 * @param {object} params - Parameters for client initialization
-<<<<<<< HEAD
-	 * @param {string} [params.baseUrl] - Optional Ollama base URL (defaults to http://localhost:11434)
-=======
 	 * @param {string} [params.baseURL] - Optional Ollama base URL (defaults to http://localhost:11434)
->>>>>>> 669b744c
 	 * @returns {Function} Ollama client function
 	 * @throws {Error} If initialization fails
 	 */
 	getClient(params) {
 		try {
-<<<<<<< HEAD
-			const { baseUrl } = params;
-
-			return createOllama({
-				baseUrl: baseUrl || undefined
-=======
 			const { baseURL } = params;
 
 			return createOllama({
 				...(baseURL && { baseURL })
->>>>>>> 669b744c
 			});
 		} catch (error) {
 			this.handleError('client initialization', error);
